"""
URIs are Unicode strings that represent the canonical name for any object in
ConceptNet. These can be used with the ConceptNet Web API, or referred to in a
Semantic Web application, by attaching the prefix:

    http://api.conceptnet.io

For example, the English concept "book" has the URI '/c/en/book'. This concept
can be referred to, or retrieved, using this complete URI:

    http://api.conceptnet.io/c/en/book
"""


def standardize_text(text, lowercase=True):
    raise NotImplementedError(
        "This function has been superseded by "
        "conceptnet5.nodes.preprocess_and_tokenize_text."
    )


def join_uri(*pieces):
    """
    `join_uri` builds a URI from constituent pieces that should be joined with
    slashes (/).

    Leading and trailing on the pieces are acceptable, but will be ignored. The
    resulting URI will always begin with a slash and have its pieces separated
    by a single slash.

    The pieces do not have `preprocess_and_tokenize_text` applied to them; to
    make sure your URIs are in normal form, run `preprocess_and_tokenize_text`
    on each piece that represents arbitrary text.

    >>> join_uri('/c', 'en', 'cat')
    '/c/en/cat'

    >>> join_uri('c', 'en', ' spaces ')
    '/c/en/ spaces '

    >>> join_uri('/r/', 'AtLocation/')
    '/r/AtLocation'

    >>> join_uri('/test')
    '/test'

    >>> join_uri('test')
    '/test'

    >>> join_uri('/test', '/more/')
    '/test/more'
    """
    joined = '/' + ('/'.join([piece.strip('/') for piece in pieces]))
    return joined


def concept_uri(lang, text, *more):
    """
    `concept_uri` builds a representation of a concept, which is a word or
    phrase of a particular language, which can participate in relations with
    other concepts, and may be linked to concepts in other languages.

    Every concept has an ISO language code and a text. It may also have a part
    of speech (pos), which is typically a single letter. If it does, it may
    have a disambiguation, a string that distinguishes it from other concepts
    with the same text.

    This function should be called as follows, where arguments after `text`
    are optional:

        concept_uri(lang, text, pos, disambiguation...)

    `text` and `disambiguation` should be strings that have already been run
    through `preprocess_and_tokenize_text`.

    This is a low-level interface. See `standardized_concept_uri` in nodes.py for
    a more generally applicable function that also deals with special
    per-language handling.

    >>> concept_uri('en', 'cat')
    '/c/en/cat'
    >>> concept_uri('en', 'cat', 'n')
    '/c/en/cat/n'
    >>> concept_uri('en', 'cat', 'n', 'feline')
    '/c/en/cat/n/feline'
    >>> concept_uri('en', 'this is wrong')
    Traceback (most recent call last):
        ...
    AssertionError: 'this is wrong' is not in normalized form
    """
    assert ' ' not in text, "%r is not in normalized form" % text
    if len(more) > 0:
        if len(more[0]) != 1:
            # We misparsed a part of speech; everything after the text is
            # probably junk
            more = []
        for dis1 in more[1:]:
            assert ' ' not in dis1, "%r is not in normalized form" % dis1

    return join_uri('/c', lang, text, *more)


def compound_uri(op, args):
    """
    Some URIs represent a compound structure or operator built out of a number
    of arguments. Some examples are the '/and' and '/or' operators, which
    represent a conjunction or disjunction over two or more URIs, which may
    themselves be compound URIs; or the assertion structure, '/a', which takes
    a relation and two URIs as its arguments.

    This function takes the main 'operator', with the slash included, and an
    arbitrary number of arguments, and produces the URI that represents the
    entire compound structure.

    These structures contain square brackets as segments, which look like
    `/[/` and `/]/`, so that compound URIs can contain other compound URIs
    without ambiguity.

    >>> compound_uri('/nothing', [])
    '/nothing/[/]'
    >>> compound_uri('/a', ['/r/CapableOf', '/c/en/cat', '/c/en/sleep'])
    '/a/[/r/CapableOf/,/c/en/cat/,/c/en/sleep/]'
    """
    items = [op]
    first_item = True
    items.append('[')
    for arg in args:
        if first_item:
            first_item = False
        else:
            items.append(',')
        items.append(arg)
    items.append(']')
    return join_uri(*items)


def split_uri(uri):
    """
    Get the slash-delimited pieces of a URI.

    >>> split_uri('/c/en/cat/n/animal')
    ['c', 'en', 'cat', 'n', 'animal']
    >>> split_uri('/')
    []
    """
    if not uri.startswith('/'):
        return [uri]
    uri2 = uri.lstrip('/')
    if not uri2:
        return []
    return uri2.split('/')


def uri_prefix(uri, max_pieces=3):
    """
    Strip off components that might make a ConceptNet URI too detailed. Only
    the first `max_pieces` components will be kept.

    By default, `max_pieces` is 3, making this function useful for converting
    disambiguated concepts into their more general ambiguous forms.

    If the URI is actually a fully qualified URL, no components are removed.

    >>> uri_prefix('/c/en/cat/n/animal')
    '/c/en/cat'
    >>> uri_prefix('/c/en/cat/n')
    '/c/en/cat'
    >>> uri_prefix('/c/en/cat')
    '/c/en/cat'
    >>> uri_prefix('/c/en')
    '/c/en'
    >>> uri_prefix('/c/en/cat', 2)
    '/c/en'
    >>> uri_prefix('http://en.wikipedia.org/wiki/Example')
    'http://en.wikipedia.org/wiki/Example'
    """
    if is_absolute_url(uri):
        return uri
    pieces = split_uri(uri)[:max_pieces]
    return join_uri(*pieces)


def uri_prefixes(uri, min_pieces=2):
    """
    Get URIs that are prefixes of a given URI: that is, they begin with the
    same path components. By default, the prefix must have at least 2
    components.

    If the URI has sub-parts that are grouped by square brackets, then
    only complete sub-parts will be allowed in prefixes.

    >>> list(uri_prefixes('/c/en/cat/n/animal'))
    ['/c/en', '/c/en/cat', '/c/en/cat/n', '/c/en/cat/n/animal']
    >>> list(uri_prefixes('/test/[/group/one/]/[/group/two/]'))
    ['/test/[/group/one/]', '/test/[/group/one/]/[/group/two/]']
    >>> list(uri_prefixes('http://en.wikipedia.org/wiki/Example'))
    ['http://en.wikipedia.org/wiki/Example']
    """
    if is_absolute_url(uri):
        yield uri
        return
    pieces = []
    for piece in split_uri(uri):
        pieces.append(piece)
        if len(pieces) >= min_pieces:
            if pieces.count('[') == pieces.count(']'):
                yield join_uri(*pieces)


def parse_compound_uri(uri):
    """
    Given a compound URI, extract its operator and its list of arguments.

    >>> parse_compound_uri('/nothing/[/]')
    ('/nothing', [])
    >>> parse_compound_uri('/a/[/r/CapableOf/,/c/en/cat/,/c/en/sleep/]')
    ('/a', ['/r/CapableOf', '/c/en/cat', '/c/en/sleep'])
    >>> parse_compound_uri('/or/[/and/[/s/one/,/s/two/]/,/and/[/s/three/,/s/four/]/]')
    ('/or', ['/and/[/s/one/,/s/two/]', '/and/[/s/three/,/s/four/]'])
    """
    pieces = split_uri(uri)
    if pieces[-1] != ']':
        raise ValueError("Compound URIs must end with /]")
    if '[' not in pieces:
        raise ValueError(
<<<<<<< HEAD
            "Compound URIs must contain /[/ at the beginning of " "the argument list"
=======
            "Compound URIs must contain /[/ at the beginning of the argument list"
>>>>>>> fe3fbf99
        )
    list_start = pieces.index('[')
    op = join_uri(*pieces[:list_start])

    chunks = []
    current = []
    depth = 0

    # Split on commas, but not if they're within additional pairs of brackets.
    for piece in pieces[(list_start + 1) : -1]:
        if piece == ',' and depth == 0:
            chunks.append('/' + ('/'.join(current)).strip('/'))
            current = []
        else:
            current.append(piece)
            if piece == '[':
                depth += 1
            elif piece == ']':
                depth -= 1

    assert depth == 0, "Unmatched brackets in %r" % uri
    if current:
        chunks.append('/' + ('/'.join(current)).strip('/'))
    return op, chunks


def parse_possible_compound_uri(op, uri):
    """
    The AND and OR conjunctions can be expressed as compound URIs, but if they
    contain only one thing, they are returned as just that single URI, not a
    compound.

    This function returns the list of things in the compound URI if its operator
    matches `op`, or a list containing the URI itself if not.

    >>> parse_possible_compound_uri(
    ...    'or', '/or/[/and/[/s/one/,/s/two/]/,/and/[/s/three/,/s/four/]/]'
    ... )
    ['/and/[/s/one/,/s/two/]', '/and/[/s/three/,/s/four/]']
    >>> parse_possible_compound_uri('or', '/s/contributor/omcs/dev')
    ['/s/contributor/omcs/dev']
    """
    if uri.startswith('/' + op + '/'):
        return parse_compound_uri(uri)[1]
    else:
        return [uri]


def conjunction_uri(*sources):
    """
    Make a URI representing a conjunction of sources that work together to provide
    an assertion. The sources will be sorted in lexicographic order.

    >>> conjunction_uri('/s/contributor/omcs/dev')
    '/s/contributor/omcs/dev'

    >>> conjunction_uri('/s/rule/some_kind_of_parser', '/s/contributor/omcs/dev')
    '/and/[/s/contributor/omcs/dev/,/s/rule/some_kind_of_parser/]'
    """
    if len(sources) == 0:
        # Logically, a conjunction with 0 inputs represents 'True', a
        # proposition that cannot be denied. This could be useful as a
        # justification for, say, mathematical axioms, but when it comes to
        # ConceptNet, that kind of thing makes us uncomfortable and shouldn't
        # appear in the data.
        raise ValueError("Conjunctions of 0 things are not allowed")
    elif len(sources) == 1:
        return sources[0]
    else:
        return compound_uri('/and', sorted(set(sources)))


def assertion_uri(rel, start, end):
    """
    Make a URI for an assertion, as a compound URI of its relation, start node,
    and end node.

    >>> assertion_uri('/r/CapableOf', '/c/en/cat', '/c/en/sleep')
    '/a/[/r/CapableOf/,/c/en/cat/,/c/en/sleep/]'
    """
    assert rel.startswith('/r'), rel
    return compound_uri('/a', (rel, start, end))


def is_concept(uri):
    """
    >>> is_concept('/c/sv/klänning')
    True
    >>> is_concept('/x/en/ly')
    False
    >>> is_concept('/a/[/r/Synonym/,/c/ro/funcția_beta/,/c/en/beta_function/]')
    False
    """
    return uri.startswith('/c/')


def is_relation(uri):
    """
    >>> is_relation('/r/IsA')
    True
    >>> is_relation('/c/sv/klänning')
    False
    """
    return uri.startswith('/r/')


def is_term(uri):
    """
    >>> is_term('/c/sv/kostym')
    True
    >>> is_term('/x/en/ify')
    True
    >>> is_term('/a/[/r/RelatedTo/,/c/en/cake/,/c/en/flavor/]')
    False
    """
    return uri.startswith('/c/') or uri.startswith('/x/')


def is_absolute_url(uri):
    """
    We have URLs pointing to Creative Commons licenses, starting with 'cc:',
    which for Linked Data purposes are absolute URLs because they'll be resolved
    into full URLs.

    >>> is_absolute_url('http://fr.wiktionary.org/wiki/mįkká’e_uxpáðe')
    True
    >>> is_absolute_url('/c/fr/nouveau')
    False
    """
    return uri.startswith('http') or uri.startswith('cc:')


def get_uri_language(uri):
    """
    Extract the language from a concept URI. If the URI points to an assertion,
    get the language of its first concept.

    >>> get_uri_language('/a/[/r/RelatedTo/,/c/en/orchestra/,/c/en/symphony/]')
    'en'
    >>> get_uri_language('/c/pl/cześć')
    'pl'
    >>> get_uri_language('/x/en/able')
    'en'
    """
    if uri.startswith('/a/'):
        return get_uri_language(parse_possible_compound_uri('a', uri)[1])
    elif is_term(uri):
        return split_uri(uri)[1]
    else:
        return None


def uri_to_label(uri):
    """
    Convert a ConceptNet uri into a label to be used in nodes. This function
    replaces an underscore with a space, so while '/c/en/example' will be
    converted into 'example', '/c/en/canary_islands' will be converted into
    'canary islands'.

    >>> uri_to_label('/c/en/example')
    'example'
    >>> uri_to_label('/c/en/canary_islands')
    'canary islands'
    >>> uri_to_label('/c/en')
    ''
    >>> uri_to_label('/r/RelatedTo')
    'RelatedTo'
    >>> uri_to_label('http://wikidata.dbpedia.org/resource/Q89')
    'Q89'
    """
    if is_absolute_url(uri):
        return uri.split('/')[-1]
    if is_term(uri):
        uri = uri_prefix(uri)
    parts = split_uri(uri)
    if len(parts) < 3 and not is_relation(uri):
        return ''
    return parts[-1].replace('_', ' ')


class Licenses:
    cc_attribution = 'cc:by/4.0'
    cc_sharealike = 'cc:by-sa/4.0'<|MERGE_RESOLUTION|>--- conflicted
+++ resolved
@@ -223,11 +223,7 @@
         raise ValueError("Compound URIs must end with /]")
     if '[' not in pieces:
         raise ValueError(
-<<<<<<< HEAD
-            "Compound URIs must contain /[/ at the beginning of " "the argument list"
-=======
             "Compound URIs must contain /[/ at the beginning of the argument list"
->>>>>>> fe3fbf99
         )
     list_start = pieces.index('[')
     op = join_uri(*pieces[:list_start])
