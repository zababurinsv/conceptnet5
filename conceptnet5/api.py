"""
This file defines the ConceptNet web API responses.
"""

from conceptnet5.vectors.query import VectorSpaceWrapper
from conceptnet5.nodes import standardized_concept_uri, ld_node

VECTORS = VectorSpaceWrapper()
FINDER = VECTORS.finder
CONTEXT = ["http://api.conceptnet.io/ld/conceptnet5.6/context.ld.json"]
VALID_KEYS = ['rel', 'start', 'end', 'node', 'other', 'source', 'uri']


def success(response):
    response['@context'] = CONTEXT
    return response


def error(response, status, details):
    response['@context'] = CONTEXT
    response['error'] = {'status': status, 'details': details}
    return response


def make_query_url(url, items):
    """
    Take a URL base and a list of key/value pairs representing parameters,
    and convert them to a complete URL with those parameters in the query
    string.
    """
    str_items = ['{}={}'.format(*item) for item in items]
    if not str_items:
        return url
    else:
        return url + '?' + ('&'.join(str_items))


def groupkey_to_pairs(groupkey, term):
    """
    Convert a 'groupkey', a structure defined below in 'lookup_grouped_by_feature',
    to a list of pairs representing the parameters that query for just the
    edges in that feature group.
    """
    direction, rel = groupkey
    if direction == 1:
        return [('rel', rel), ('start', term)]
    elif direction == -1:
        return [('rel', rel), ('end', term)]
    else:
        return [('rel', rel), ('node', term)]


def paginated_url(url, params, offset, limit):
    """
    Take in a URL and set 'offset=' and 'limit=' parameters on its query string,
    replacing those parameters if they already existed.
    """
    new_params = [
        (key, val) for (key, val) in params if key != 'offset' and key != 'limit'
    ] + [('offset', offset), ('limit', limit)]
    return make_query_url(url, new_params)


def make_paginated_view(url, params, offset, limit, more):
    """
    Create a JSON-LD structure that describes the fact that this is just
    one page of results and more pages exist.

    This follows what used to be the recommendation at
    https://www.w3.org/community/hydra/wiki/Pagination. It now sort of resembles
    the "PartialCollectionView" proposal. This stuff is still not
    well-standardized.
    """
    prev_offset = max(0, offset - limit)
    next_offset = offset + limit
    pager = {
        '@id': paginated_url(url, params, offset, limit),
        '@type': 'PartialCollectionView',
        'firstPage': paginated_url(url, params, 0, limit),
        'paginatedProperty': 'edges',
    }
    if offset > 0:
        pager['previousPage'] = paginated_url(url, params, prev_offset, limit)
    if more:
        pager['nextPage'] = paginated_url(url, params, next_offset, limit)
<<<<<<< HEAD
        pager[
            'comment'
        ] = "There are more results. Follow the 'nextPage' link for more."
=======
        pager['comment'] = (
            "There are more results. Follow the 'nextPage' link for more."
        )
>>>>>>> fe3fbf99
    return pager


def lookup_grouped_by_feature(term, filters=None, feature_limit=10):
    """
    Given a query for a concept, return assertions about that concept grouped by
    their features (for example, "A dog wants to ..." could be a group).
    """
    if not term.startswith('/c/'):
        return error(
            {}, 400, 'Only concept nodes (starting with /c/) can be grouped by feature.'
        )

    found = FINDER.lookup_grouped_by_feature(term, limit=(feature_limit + 1))
    grouped = []
    for groupkey, assertions in found.items():
        direction, rel = groupkey
        base_url = '/query'
        feature_pairs = groupkey_to_pairs(groupkey, term)
        url = make_query_url(base_url, feature_pairs)
        symmetric = direction == 0
        group = {
            '@id': url,
            'weight': sum(assertion['weight'] for assertion in assertions),
            'feature': dict(feature_pairs),
            'edges': assertions[:feature_limit],
            'symmetric': symmetric,
        }
        if len(assertions) > feature_limit:
            view = make_paginated_view(
                base_url, feature_pairs, 0, feature_limit, more=True
            )
            group['view'] = view

        grouped.append(group)

    grouped.sort(key=lambda g: -g['weight'])
    for group in grouped:
        del group['weight']

    response = ld_node(term)
    if not grouped and not filters:
        return error(
            response, 404, '%r is not a node in ConceptNet.' % response['label']
        )
    else:
        response['features'] = grouped
        return success(response)


def lookup_paginated(term, limit=50, offset=0):
    """
    Look up edges associated with a particular URI, and return a paginated,
    flat list of results.
    """
    # Query one more edge than asked for, so we know if there are more
    found = FINDER.lookup(term, limit=(limit + 1), offset=offset)
    edges = found[:limit]
    response = {'@id': term, 'edges': edges}
    more = len(found) > len(edges)
    if len(found) > len(edges) or offset != 0:
        response['view'] = make_paginated_view(term, (), offset, limit, more=more)
    if not found:
        return error(response, 404, '%r is not a node in ConceptNet.' % term)
    else:
        return success(response)


def lookup_single_assertion(uri):
    """
    Look up an edge with a particular URI (starting with /a/). This differs
    from `lookup_paginated` because there will be at most one matching edge.
    We return that edge if it exists, and if not, we return a 404 error.
    """
    found = FINDER.lookup(uri, limit=1)
    response = {'@id': uri}
    if not found:
        return error(response, 404, '%r is not an assertion in ConceptNet.' % uri)
    else:
        response.update(found[0])
        return success(response)


def query_relatedness(node1, node2):
    """
    Query for the similarity between node1 and node2. Return the cosine
    similarity between the vectors of these two terms.
    """
    if node1 is None or node2 is None:
        return error({}, 400, 'Arguments should be called node1 and node2.')

    url = make_query_url('/relatedness', [('node1', node1), ('node2', node2)])
    try:
        relatedness = VECTORS.get_similarity(node1, node2)
        response = {'@id': url, 'value': round(float(relatedness), 3)}
        return success(response)
    except ValueError:
        return error(
            {'@id': url},
            400,
            "Couldn't look up {} or {} (or both).".format(repr(node1), repr(node2)),
        )


# TODO: document querying for a list of terms
def query_related(uri, filter=None, limit=20):
    """
    Query for terms that are related to a term, or list of terms, according
    to the mini version of ConceptNet Numberbatch.
    """
    if uri.startswith('/c/'):
        query = uri
    elif uri.startswith('/list/') and uri.count('/') >= 3:
        try:
            _, _list, language, termlist = uri.split('/', 3)
            query = []
            term_pieces = termlist.split(',')
            for piece in term_pieces:
                if '@' in piece:
                    term, weight = piece.split('@')
                    weight = float(weight)
                else:
                    term = piece
                    weight = 1.
                query.append(('/c/{}/{}'.format(language, term), weight))
        except ValueError:
            return error({'@id': uri}, 400, "Couldn't parse this term list: %r" % uri)
    else:
        return error(
            {'@id': uri},
            404,
            '%r is not something that I can find related terms to.' % uri,
        )

    found = VECTORS.similar_terms(query, filter=filter, limit=limit)
    related = [
        {'@id': key, 'weight': round(float(weight), 3)}
        for (key, weight) in found.items()
    ]
    response = {'@id': uri, 'related': related}
    return response


def query_paginated(query, offset=0, limit=50):
    """
    Search ConceptNet for edges matching a query.

    The query should be provided as a dictionary of criteria. The `query`
    function in the `.api` module constructs such a dictionary.
    """
    found = FINDER.query(query, limit=limit + 1, offset=offset)
    edges = found[:limit]
    response = {'@id': make_query_url('/query', query.items()), 'edges': edges}
    more = len(found) > len(edges)
    if len(found) > len(edges) or offset != 0:
        response['view'] = make_paginated_view(
            '/query', sorted(query.items()), offset, limit, more=more
        )
    return success(response)


def standardize_uri(language, text):
    """
    Look up the URI for a given piece of text.
    """
    if text is None or language is None:
        return error(
            {}, 400, "You should include the 'text' and 'language' parameters."
        )

    text = text.replace('_', ' ')
    uri = standardized_concept_uri(language, text)
    response = {'@id': uri}
    return success(response)<|MERGE_RESOLUTION|>--- conflicted
+++ resolved
@@ -83,15 +83,9 @@
         pager['previousPage'] = paginated_url(url, params, prev_offset, limit)
     if more:
         pager['nextPage'] = paginated_url(url, params, next_offset, limit)
-<<<<<<< HEAD
-        pager[
-            'comment'
-        ] = "There are more results. Follow the 'nextPage' link for more."
-=======
         pager['comment'] = (
             "There are more results. Follow the 'nextPage' link for more."
         )
->>>>>>> fe3fbf99
     return pager
 
 
