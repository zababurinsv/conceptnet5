--- conflicted
+++ resolved
@@ -54,17 +54,11 @@
             self.frame = None
             self.vector_filename = vector_filename or get_data_filename('vectors/mini.h5')
         else:
-<<<<<<< HEAD
-            self.frame = frame.sort_index()
-            self.vector_filename = None
-        self.index_cache = {}
-=======
             self.frame = frame
             if not self.frame.index.is_monotonic_increasing:
                 self.frame = self.frame.sort_index()
             self.vector_filename = None
         self._index_cache = {}
->>>>>>> 0a2a1269
         self.small_frame = None
         self.k = None
         self.small_k = None
@@ -249,32 +243,11 @@
 
     def get_index(self, prefix):
         """
-<<<<<<< HEAD
-        Get an index of a prefix. Using index_cache to store previously retrieved indices
-=======
         Get an index of a prefix. Using _index_cache to store previously retrieved indices
->>>>>>> 0a2a1269
         instead of retrieving them from the index every time cuts the computation time by 78%.
         This is particularly useful for Semeval data, where the same words are reused across
         different test sets.
 
-<<<<<<< HEAD
-        If index_cache reaches 50,000 entries, drop it to prevent it from becoming too large.
-        """
-        try:
-            index = self.index_cache[prefix]
-        except KeyError:
-            try:
-                index = self.frame.index.get_loc(prefix, method='bfill')
-                self.index_cache[prefix] = index
-            except KeyError:
-                index = len(self.frame.index)
-                self.index_cache[prefix] = index
-
-        # Drop cache if it contains more than 50000 entries
-        if len(self.index_cache) > 50000:
-            self.index_cache = {}
-=======
         If _index_cache reaches 50,000 entries, drop it to prevent it from becoming too large.
         """
         try:
@@ -290,18 +263,14 @@
         # Drop cache if it contains more than 50000 entries
         if len(self._index_cache) > 50000:
             self._index_cache.clear()
->>>>>>> 0a2a1269
 
         return index
 
     def index_prefix_range(self, prefix):
-<<<<<<< HEAD
-=======
         """
         Returns a range of indices in frame's index that will be used in expand_terms(). This range
         contains all terms which share a specified prefix with a given term.
         """
->>>>>>> 0a2a1269
         assert prefix
         next_prefix = prefix[:-1] + chr(ord(prefix[-1]) + 1)
         start_idx = self.get_index(prefix)
